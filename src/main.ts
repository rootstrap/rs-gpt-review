import * as core from '@actions/core';
import * as github from '@actions/github';
import { IssueCommentCreatedEvent } from '@octokit/webhooks-types';
<<<<<<< HEAD
import { addComment, listCommentsBefore } from './github/comment';
import { getIssue } from './github/issues';
import { getPullRequestDiff } from './github/pulls';
import {
  debug,
  getIssueNumber,
  isEventWith,
  isIssueCommentEvent,
  isIssueEvent,
  isPullRequestCommentEvent,
  isPullRequestEvent,
  writeContext,
  writeRequest,
  writeResponse,
} from './github/utils';
import { generateCompletion } from './openai/openai';
import { initAssistant, initIssue, initPreviousComments, initPullRequest } from './openai/prompts';
=======
import { addComment, listPreviousComments } from './github/comment';
import { getPullRequestDiff } from './github/pulls';
import {
  getIssueNumber,
  isEventWith,
  isIssueCommentEvent,
  isPullRequestCommentEvent,
  writeSummary,
} from './github/utils';
import { generateCompletion, generateIssuePrompt, generatePullRequestPrompt } from './openai/openai';
>>>>>>> b3a4372a

/**
 * The name and handle of the assistant.
 */
const ASSISTANT_NAME = 'AdaGPT';
const ASSISTANT_HANDLE = '@AdaGPT';

type Inputs = {
  github_token: string;
  openai_key: string;
  openai_temperature?: number;
  openai_top_p?: number;
  openai_max_tokens?: number;
};

/**
 * Returns the inputs for the action.
 * @returns
 */
const getInputs = (): Inputs => ({
  github_token: core.getInput('github_token', { required: true }),
  openai_key: core.getInput('openai_key', { required: true }),
  openai_temperature: parseFloat(core.getInput('openai_temperature')),
  openai_top_p: parseFloat(core.getInput('openai_top_p')),
  openai_max_tokens: parseInt(core.getInput('openai_max_tokens')),
});

async function run(): Promise<void> {
  try {
    debug('Context', { context: github.context });

    if (!isEventWith(github.context, ASSISTANT_HANDLE)) {
<<<<<<< HEAD
      debug(`Event is not an issue comment containing ${ASSISTANT_HANDLE} handle. Skipping...`);
      return;
    }

    const inputs = getInputs();
    debug('Inputs', { inputs });

    const issueNumber = getIssueNumber(github.context);
    debug('Issue number', { issueNumber });

    const issue = await getIssue(inputs.github_token, issueNumber);
    debug('Issue', { issue });

    const repo = github.context.repo;

    const assistant = { handle: ASSISTANT_HANDLE, name: ASSISTANT_NAME };

    const diff = issue.pull_request ? await getPullRequestDiff(inputs.github_token, issueNumber) : '';

    const comments = github.context.payload?.comment
      ? await listCommentsBefore(inputs.github_token, issueNumber, github.context.payload.comment.id)
      : [];

    // filter out comments that were made after the request comment
    // TODO can we use the id instead?
    // const previousComments = comments.filter((comment) => comment.created_at < requestComment.created_at);
=======
      core.debug(`Event doesn't contain ${ASSISTANT_HANDLE}. Skipping...`);
      return;
    }

    const issueNumber = getIssueNumber(github.context);
    core.debug(`IssueNumber: ${issueNumber}`);

    const inputs = getInputs();
    core.debug('Inputs');
    core.debug(JSON.stringify(inputs));

    const assistant = { handle: ASSISTANT_HANDLE, name: ASSISTANT_NAME };
    const { issue, comment: requestComment, repository } = github.context.payload as IssueCommentCreatedEvent;
    const previousComments = await listPreviousComments(inputs.github_token, issueNumber, requestComment.id);
>>>>>>> b3a4372a

    // core.debug('Comments');
    // core.debug(JSON.stringify(previousComments));

    const prompt = [];

<<<<<<< HEAD
    if (isPullRequestEvent(github.context)) {
      await writeRequest(issue);
=======
    if (isPullRequestCommentEvent(github.context)) {
      const diff = await getPullRequestDiff(inputs.github_token, issueNumber);
>>>>>>> b3a4372a

      prompt.push(...initAssistant(assistant), ...initPullRequest(repo, issue, diff));
    } else if (isPullRequestCommentEvent(github.context)) {
      const { comment } = github.context.payload as IssueCommentCreatedEvent;
      await writeRequest(comment);

      prompt.push(
        ...initAssistant(assistant),
        ...initPullRequest(repo, issue, diff),
        ...initPreviousComments(issue, comments),
      );
<<<<<<< HEAD
    } else if (isIssueEvent(github.context)) {
      await writeRequest(issue);

      prompt.push(...initAssistant(assistant), ...initIssue(repo, issue));
    } else if (isIssueCommentEvent(github.context)) {
      const { comment } = github.context.payload as IssueCommentCreatedEvent;
      await writeRequest(comment);

      prompt.push(...initAssistant(assistant), ...initIssue(repo, issue), ...initPreviousComments(issue, comments));
    } else {
      throw new Error(`Unsupported event: ${github.context.eventName}`);
=======
    } else if (isIssueCommentEvent(github.context)) {
      prompt.push(
        ...generateIssuePrompt({
          assistant,
          repository,
          issue,
          requestComment,
          previousComments,
        }),
      );
    } else {
      core.debug('Event is not an issue or pull request comment. Skipping...');
      return;
>>>>>>> b3a4372a
    }

    debug('Prompt', { prompt });

    if (prompt.length > 0) {
      // TODO handle max tokens limit
<<<<<<< HEAD
      const completion = await generateCompletion(inputs.openai_key, {
=======
      const response = await generateCompletion(inputs.openai_key, {
>>>>>>> b3a4372a
        messages: prompt,
        temperature: inputs.openai_temperature,
        top_p: inputs.openai_top_p,
        max_tokens: inputs.openai_max_tokens,
      });

<<<<<<< HEAD
      const response = await addComment(inputs.github_token, issueNumber, completion);
      debug('Response', { response });
=======
      const responseComment = await addComment(inputs.github_token, issueNumber, response);
      core.debug('ResponseComment');
      core.debug(JSON.stringify(responseComment));
>>>>>>> b3a4372a

      await writeResponse(response);
    }

    await writeContext(github.context);
  } catch (error) {
    if (error instanceof Error) core.setFailed(error);
  }
}

run();<|MERGE_RESOLUTION|>--- conflicted
+++ resolved
@@ -1,7 +1,6 @@
 import * as core from '@actions/core';
 import * as github from '@actions/github';
 import { IssueCommentCreatedEvent } from '@octokit/webhooks-types';
-<<<<<<< HEAD
 import { addComment, listCommentsBefore } from './github/comment';
 import { getIssue } from './github/issues';
 import { getPullRequestDiff } from './github/pulls';
@@ -19,18 +18,6 @@
 } from './github/utils';
 import { generateCompletion } from './openai/openai';
 import { initAssistant, initIssue, initPreviousComments, initPullRequest } from './openai/prompts';
-=======
-import { addComment, listPreviousComments } from './github/comment';
-import { getPullRequestDiff } from './github/pulls';
-import {
-  getIssueNumber,
-  isEventWith,
-  isIssueCommentEvent,
-  isPullRequestCommentEvent,
-  writeSummary,
-} from './github/utils';
-import { generateCompletion, generateIssuePrompt, generatePullRequestPrompt } from './openai/openai';
->>>>>>> b3a4372a
 
 /**
  * The name and handle of the assistant.
@@ -63,8 +50,7 @@
     debug('Context', { context: github.context });
 
     if (!isEventWith(github.context, ASSISTANT_HANDLE)) {
-<<<<<<< HEAD
-      debug(`Event is not an issue comment containing ${ASSISTANT_HANDLE} handle. Skipping...`);
+      debug(`Event doesn't contain ${ASSISTANT_HANDLE}. Skipping...`);
       return;
     }
 
@@ -90,35 +76,14 @@
     // filter out comments that were made after the request comment
     // TODO can we use the id instead?
     // const previousComments = comments.filter((comment) => comment.created_at < requestComment.created_at);
-=======
-      core.debug(`Event doesn't contain ${ASSISTANT_HANDLE}. Skipping...`);
-      return;
-    }
-
-    const issueNumber = getIssueNumber(github.context);
-    core.debug(`IssueNumber: ${issueNumber}`);
-
-    const inputs = getInputs();
-    core.debug('Inputs');
-    core.debug(JSON.stringify(inputs));
-
-    const assistant = { handle: ASSISTANT_HANDLE, name: ASSISTANT_NAME };
-    const { issue, comment: requestComment, repository } = github.context.payload as IssueCommentCreatedEvent;
-    const previousComments = await listPreviousComments(inputs.github_token, issueNumber, requestComment.id);
->>>>>>> b3a4372a
 
     // core.debug('Comments');
     // core.debug(JSON.stringify(previousComments));
 
     const prompt = [];
 
-<<<<<<< HEAD
     if (isPullRequestEvent(github.context)) {
       await writeRequest(issue);
-=======
-    if (isPullRequestCommentEvent(github.context)) {
-      const diff = await getPullRequestDiff(inputs.github_token, issueNumber);
->>>>>>> b3a4372a
 
       prompt.push(...initAssistant(assistant), ...initPullRequest(repo, issue, diff));
     } else if (isPullRequestCommentEvent(github.context)) {
@@ -130,7 +95,6 @@
         ...initPullRequest(repo, issue, diff),
         ...initPreviousComments(issue, comments),
       );
-<<<<<<< HEAD
     } else if (isIssueEvent(github.context)) {
       await writeRequest(issue);
 
@@ -142,46 +106,21 @@
       prompt.push(...initAssistant(assistant), ...initIssue(repo, issue), ...initPreviousComments(issue, comments));
     } else {
       throw new Error(`Unsupported event: ${github.context.eventName}`);
-=======
-    } else if (isIssueCommentEvent(github.context)) {
-      prompt.push(
-        ...generateIssuePrompt({
-          assistant,
-          repository,
-          issue,
-          requestComment,
-          previousComments,
-        }),
-      );
-    } else {
-      core.debug('Event is not an issue or pull request comment. Skipping...');
-      return;
->>>>>>> b3a4372a
     }
 
     debug('Prompt', { prompt });
 
     if (prompt.length > 0) {
       // TODO handle max tokens limit
-<<<<<<< HEAD
       const completion = await generateCompletion(inputs.openai_key, {
-=======
-      const response = await generateCompletion(inputs.openai_key, {
->>>>>>> b3a4372a
         messages: prompt,
         temperature: inputs.openai_temperature,
         top_p: inputs.openai_top_p,
         max_tokens: inputs.openai_max_tokens,
       });
 
-<<<<<<< HEAD
       const response = await addComment(inputs.github_token, issueNumber, completion);
       debug('Response', { response });
-=======
-      const responseComment = await addComment(inputs.github_token, issueNumber, response);
-      core.debug('ResponseComment');
-      core.debug(JSON.stringify(responseComment));
->>>>>>> b3a4372a
 
       await writeResponse(response);
     }
